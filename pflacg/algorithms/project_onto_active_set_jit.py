--- conflicted
+++ resolved
@@ -100,16 +100,10 @@
     wolfe_gap = grad.dot(x - simplex_lp_oracle(grad))
 
     num_elem_moving_average = 20
-<<<<<<< HEAD
-    moving_average = np.zeros(num_elem_moving_average)
-    moving_average[0] = wolfe_gap
-    num_total_elements = 1
-=======
     iteration = 0
     previous_wolfe_gaps = np.zeros(num_elem_moving_average)
     previous_wolfe_gaps[0] = wolfe_gap
     moving_average = wolfe_gap
->>>>>>> 01dce930
 
     while not has_met_stopping_criterion(
         x, wolfe_gap, active_set, reference_x, tolerance_type, tolerance
@@ -133,21 +127,6 @@
         grad = f_evaluate_grad(x, quadratic, linear, constant)
         _wolfe_gap = wolfe_gap
         wolfe_gap = grad.dot(x - simplex_lp_oracle(grad))
-<<<<<<< HEAD
-        
-        if(num_total_elements < num_elem_moving_average):
-            num_total_elements += 1
-        for i in range(0, num_total_elements - 1):
-            moving_average[num_total_elements - 1 - i] = moving_average[num_total_elements - 2 - i]
-        moving_average[0] = wolfe_gap
-        
-        old_wolfe_gap = np.mean(moving_average[0:int(num_total_elements/2.0)])
-        new_wolfe_gap = np.mean(moving_average[int(num_total_elements/2.0):num_total_elements])
-        
-        # Detecting if subproblem is stuck
-        # TODO: Use moving average instead
-        if abs(old_wolfe_gap - new_wolfe_gap) <= 1e-12 and wolfe_gap < 1e-11:
-=======
 
         iteration += 1
         moving_average_ = moving_average
@@ -160,6 +139,5 @@
 
         # Detecting if subproblem progress is stuck due to numpy computation inaccuracies.
         if abs(moving_average - moving_average_) <= 1e-15 and moving_average < 1e-11:
->>>>>>> 01dce930
             return np.zeros(len(initial_x))
     return x