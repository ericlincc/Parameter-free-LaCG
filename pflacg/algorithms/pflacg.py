# codeing=utf-8
"""Contains code for parameter-free locally accelerated conditional gradient."""


import logging
import time
from multiprocessing import shared_memory, Value, Process, Lock

import numpy as np

from pflacg.experiments.objective_functions import RegularizedObjectiveFunction
from pflacg.algorithms._abstract_algorithm import _AbstractAlgorithm
from pflacg.algorithms._algorithms_utils import *  # TODO: Import only the methods and classes we need
from pflacg.experiments.feasible_regions import ConvexHull
from pflacg.algorithms.fw_variants import FrankWolfe
from pflacg.algorithms.project_onto_active_set_jit import (
    accelerated_projected_gradient_descent_over_simplex_jit,
)


logging.basicConfig(
    level=logging.INFO,
    format="%(levelname)s :: %(asctime)s :: %(message)s",
    datefmt="%Y-%m-%d %H:%M:%S",
)
LOGGER = logging.getLogger()


<<<<<<< HEAD
WAIT_TIME_FOR_LOCK = 0.2
MAX_NUM_WAIT_INTERVALS = 3000
=======
WAIT_TIME_FOR_LOCK = 0.1
MAX_NUM_WAIT_INTERVALS = 1800


# Helper functions


def compute_strong_FW_gap(point_x, objective_function, feasible_region):
    grad = objective_function.evaluate_grad(point_x.cartesian_coordinates)
    v = feasible_region.lp_oracle(grad)
    point_a, indexMax = feasible_region.away_oracle(grad, point_x)
    strong_FW_gap = np.dot(grad, point_a.cartesian_coordinates - v)
    FW_gap = np.dot(grad, point_x.cartesian_coordinates - v)
    return strong_FW_gap, FW_gap
>>>>>>> fedc6b66


# Algorithms


class ParameterFreeLaCG(_AbstractAlgorithm):
    def __init__(
        self,
        fw_variant="AFW",
        ratio=0.5,
        iter_sync=True,
    ):
        self.fw_variant = fw_variant
        self.ratio = 0.5
        self.iter_sync = iter_sync
        self.FAFW = FractionalAwayStepFW(fw_variant=self.fw_variant, ratio=self.ratio)
        self.ACC = ACC = ParameterFreeAGD()

    def run(
        self,
        objective_function,
        feasible_region,
        exit_criterion,
        point_initial,
    ):

        # Initialization
<<<<<<< HEAD
        strong_wolfe_gap_out = compute_strong_wolfe_gap(
=======
        strong_FW_gap_out, FW_gap = compute_strong_FW_gap(
>>>>>>> fedc6b66
            point_initial, objective_function, feasible_region
        )
        iteration = 0
        start_time = time.time()
        duration = 0.0
        num_halvings = 0
        f_val = objective_function.evaluate(point_initial.cartesian_coordinates)
        run_status = (
            iteration,
            duration,
            f_val,
<<<<<<< HEAD
            0.0,  # TODO: Fix or remove dummy dual gap
            strong_wolfe_gap_out,
=======
            FW_gap,
            strong_FW_gap_out,
>>>>>>> fedc6b66
        )
        run_history = [run_status]
        LOGGER.info(
            "Running PFLaCG: "
            "iteration = {1}, duration = {2:.{0}f}, "
            "f_val = {3:.{0}f}, dual_gap = {4:.{0}f}, SWG = {5:.{0}f}".format(
                DISPLAY_DECIMALS, *run_status
            )
        )

        point_x_FAFW = point_initial
        point_x_ACC = point_initial
        active_set_ACC = point_initial.support
        strong_wolfe_gap_FAFW = strong_wolfe_gap_out
        strong_wolfe_gap_ACC = strong_wolfe_gap_out
        eta = None
        sigma = None

        # Create new shared memory buffers and buffer lock
        ret_x_cartesian_coordinates_shm = shared_memory.SharedMemory(
            create=True,
            size=np.zeros(shape=objective_function.dim, dtype=np.float64).nbytes,
        )
        ret_x_cartesian_coordinates = np.ndarray(
            shape=objective_function.dim,
            dtype=np.float64,
            buffer=ret_x_cartesian_coordinates_shm.buf,
        )
        ret_x_cartesian_coordinates[:] = point_x_ACC.cartesian_coordinates[:]
        global_eta = Value("d", 0)
        global_sigma = Value("d", 0)
        ACC_paused_flag = Value("i", 0)
        buffer_lock = Lock()
        global_iter = Value("i", 0)

        # Attempting to force one execution of ACC.run first
        # v1 = np.zeros(objective_function.dim)
        # v2 = np.zeros(objective_function.dim)
        # v1[0] = 1.
        # v2[1] = 1.
        # active_set = (v1, v2)
        # convex_hull = ConvexHull(active_set)
        # _ = self.ACC.run(
        #     objective_function,
        #     convex_hull,
        #     Point(v1, (1., 0.), active_set),
        #     1e-10,
        #     eta,
        #     sigma,
        #     None,
        #     iteration,
        # )


        ACC_restart_flag = True
        ACC_process_started = False
        while not exit_criterion.has_met_exit_criterion(run_status):
            # Set halving strong Wolfe gap
            target_accuracy = strong_wolfe_gap_FAFW * self.ratio
            LOGGER.info(f"SWG target accuracy = {target_accuracy}")
            num_halvings += 1

            if ACC_restart_flag:
                LOGGER.info("Restarting ACC")
                ret_x_barycentric_coordinates_shm = shared_memory.SharedMemory(
                    create=True,
                    size=np.zeros(shape=len(active_set_ACC), dtype=np.float64).nbytes,
                )
                ret_x_barycentric_coordinates = np.ndarray(
                    shape=len(active_set_ACC),
                    dtype=np.float64,
                    buffer=ret_x_barycentric_coordinates_shm.buf,
                )
                ret_x_barycentric_coordinates[:] = point_x_ACC.barycentric_coordinates[
                    :
                ]
                ret_x_cartesian_coordinates[:] = point_x_ACC.cartesian_coordinates[:]

                shared_buffers_dict = {
                    "buffer_lock": buffer_lock,
                    "global_iter": global_iter,
                    "ACC_paused_flag": ACC_paused_flag,
                    "global_eta": global_eta,
                    "global_sigma": global_sigma,
                    "ret_x_cartesian_coordinates": ret_x_cartesian_coordinates_shm.name,
                    "ret_x_barycentric_coordinates": ret_x_barycentric_coordinates_shm.name,
                }

                LOGGER.info(f"Creating ACC process with set size {len(active_set_ACC)}")
                convex_hull_ACC = ConvexHull(active_set_ACC)
                ACC_process = Process(
                    target=self.ACC.run,
                    args=(
                        objective_function,
                        convex_hull_ACC,
                        point_x_ACC,
                        0.0,
                        eta,
                        sigma,
                        shared_buffers_dict,
                        iteration,
                    ),
                )
                if len(active_set_ACC) > 1:
                    LOGGER.info("Starting ACC process")
                    ACC_process.start()
                    ACC_process_started = True

            LOGGER.info("Running FAFW")
            # Run FAFW and wait for the output
            point_x_FAFW = self.FAFW.run(
                objective_function,
                feasible_region,
                point_x_FAFW,
                target_accuracy=target_accuracy,
                global_iter=global_iter,
            )
            with global_iter.get_lock():
                _global_iter = global_iter.value
            LOGGER.info(f"FAFW returned at global_iter = {_global_iter}")

            # if iteration sync, need to wait for ACC to complete same #iterations
            num_wait_interval = 0
            while self.iter_sync and ACC_process_started and ACC_process.is_alive():
                with ACC_paused_flag.get_lock():
                    _ACC_paused_flag = ACC_paused_flag.value
                if _ACC_paused_flag == 1:
                    # ACC has paused (the buffer is been updated since last ACC restart)
                    break
                else:
                    LOGGER.info("Waiting for ACC")
                    time.sleep(WAIT_TIME_FOR_LOCK)
                    num_wait_interval += 1
                    assert (
                        num_wait_interval <= MAX_NUM_WAIT_INTERVALS
                    )  # TODO: Remove after debugging

            LOGGER.info("Acquiring buffer")
            # retrieve the most recent output
            buffer_lock.acquire()
            point_x_ACC = Point(
                np.copy(ret_x_cartesian_coordinates),
                np.copy(ret_x_barycentric_coordinates),
                active_set_ACC,
            )
            if ACC_process_started:
                sigma = global_sigma.value
                eta = global_eta.value
            buffer_lock.release()

            # Compute Strong Wolfe gap (or dual gap)
<<<<<<< HEAD
            strong_wolfe_gap_ACC_prev = strong_wolfe_gap_ACC
            strong_wolfe_gap_ACC = compute_strong_wolfe_gap(
                point_x_ACC, objective_function, feasible_region
            )
            strong_wolfe_gap_FAFW = compute_strong_wolfe_gap(
=======
            strong_FW_gap_ACC_prev = strong_FW_gap_ACC
            strong_FW_gap_ACC, _ = compute_strong_FW_gap(
                point_x_ACC, objective_function, feasible_region
            )
            strong_FW_gap_FAFW, _ = compute_strong_FW_gap(
>>>>>>> fedc6b66
                point_x_FAFW, objective_function, feasible_region
            )
            assert (
                strong_wolfe_gap_FAFW <= target_accuracy
            )  # TODO: remove this after debugging.

            if strong_wolfe_gap_FAFW <= min(
                strong_wolfe_gap_ACC, strong_wolfe_gap_ACC_prev / 2
            ):
                # Terminate ACC process and set restart flag
                LOGGER.info("FAFW did better")
                if ACC_process_started and ACC_process.is_alive():
                    LOGGER.info("Terminating ACC")
                    ACC_process.terminate()
                    ACC_process.join()
                ACC_process_started = False
                with ACC_paused_flag.get_lock():
                    ACC_paused_flag.value = 0
                ret_x_barycentric_coordinates_shm.close()
                ret_x_barycentric_coordinates_shm.unlink()

                ACC_restart_flag = True
                point_x_ACC = point_x_FAFW
                active_set_ACC = point_x_FAFW.support

                # Set output points
                point_x_out = point_x_FAFW
                strong_wolfe_gap_out = strong_wolfe_gap_FAFW
            else:
                LOGGER.info("ACC did better")
                LOGGER.info("Not terminating ACC")
                # Allow ACC to continue its execution
                ACC_restart_flag = False

                # Couple FAFW by using the better point from ACC if condition satisfies
                if len(point_x_ACC.support) <= len(point_x_FAFW.support):
                    LOGGER.info("FAFW <- ACC")
                    point_x_FAFW = point_x_ACC
                    strong_wolfe_gap_FAFW = strong_wolfe_gap_ACC

                # Set output points
                point_x_out = point_x_ACC
                strong_wolfe_gap_out = strong_wolfe_gap_ACC

            # Append output points
            LOGGER.info("Outputting")
            with global_iter.get_lock():
                iteration = global_iter.value
            duration = time.time() - start_time
            f_val = objective_function.evaluate(point_x_out.cartesian_coordinates)
            run_status = (
                iteration,
                duration,
                f_val,
                0.0,  # TODO: Fix or remove dummy dual gap
                strong_wolfe_gap_out,
            )
            LOGGER.info(
                "Running PFLaCG: "
                "iteration = {1}, duration = {2:.{0}f},"
                " f_val = {3:.{0}f}, dual_gap = {4:.{0}f}, SWG = {5:.{0}f}".format(
                    DISPLAY_DECIMALS, *run_status
                )
            )
            run_history.append(run_status)

        # Cleaning up buffers and process
        ret_x_cartesian_coordinates_shm.close()
        ret_x_cartesian_coordinates_shm.unlink()
        if ACC_process_started and ACC_process.is_alive():
            ACC_process.terminate()
            ACC_process.join()

        return run_history


class ParameterFreeAGD:
    def __init__(self, estimate_ratio=2):
        self.estimate_ratio = estimate_ratio

    def run(
        self,
        objective_function,
        feasible_region,
        point_initial,
        epsilon=0.0,
        initial_eta=None,
        initial_sigma=None,
        shared_buffers_dict=None,
        last_restart_iter=0,
        epsilon_f=1e-4,
    ):
        """Run PF-ACC given an initial point and an active set/feasible region.

        Returns
        -------

        """
        LOGGER.info(f"ACC process started at last_restart_iter = {last_restart_iter}")
        if len(feasible_region.vertices) <= 1:
            return point_initial, initial_eta, initial_sigma, 0

        dim = objective_function.dim

        # Initial shared buffers based on shared_buffers_dict
        if shared_buffers_dict:
            global_eta = shared_buffers_dict["global_eta"]
            global_sigma = shared_buffers_dict["global_sigma"]

            ret_x_cartesian_coordinates_shm = shared_memory.SharedMemory(
                name=shared_buffers_dict["ret_x_cartesian_coordinates"]
            )
            ret_x_cartesian_coordinates = np.ndarray(
                shape=dim, dtype=np.float64, buffer=ret_x_cartesian_coordinates_shm.buf
            )

            ret_x_barycentric_coordinates_shm = shared_memory.SharedMemory(
                name=shared_buffers_dict["ret_x_barycentric_coordinates"]
            )
            ret_x_barycentric_coordinates = np.ndarray(
                shape=len(feasible_region.vertices),
                dtype=np.float64,
                buffer=ret_x_barycentric_coordinates_shm.buf,
            )

            global_iter = shared_buffers_dict["global_iter"]
            ACC_paused_flag = shared_buffers_dict["ACC_paused_flag"]
            buffer_lock = shared_buffers_dict["buffer_lock"]
        else:
            global_eta, global_sigma = None, None

        # Initializtion
        point_x = point_initial
        if np.allclose(point_x.cartesian_coordinates, point_x.support[0]):
            point_y = Point(
                point_x.support[1],
                [1.0 if i == 1 else 0.0 for i in range(len(point_x.support))],
                point_x.support,
            )
        else:
            point_y = Point(
                point_x.support[0],
                [1.0 if i == 0 else 0.0 for i in range(len(point_x.support))],
                point_x.support,
            )

        # Guess a eta if initial_sigma is None
        if initial_sigma is None or initial_sigma == 0.0:
            x = point_x.cartesian_coordinates
            y = point_y.cartesian_coordinates
            initial_sigma = (
                2.0
                * (
                    objective_function.evaluate(y)
                    - objective_function.evaluate(x)
                    - np.dot(objective_function.evaluate_grad(x), y - x)
                )
                / (np.linalg.norm(y - x) ** 2)
            )

        # Set initial_eta to initial_sigma if initial_eta is None
        if initial_eta is None or initial_eta == 0.0:
            initial_eta = initial_sigma
        eta = initial_eta
        sigma = initial_sigma
        LOGGER.info(f"initial_sigma = {initial_sigma}")
        LOGGER.info(f"initial_eta = {initial_eta}")
        iteration = 0

        # Early return if primal gap is small
        wolfe_gap = compute_wolfe_gap(point_x, objective_function, feasible_region)
        if wolfe_gap <= epsilon_f:
            LOGGER.info("Early halting ACC with wolfe_gap <= epsilon_f")
            if shared_buffers_dict:
                buffer_lock.acquire()
                global_eta.value = eta
                global_sigma.value = sigma
                buffer_lock.release()
            return point_x, eta, sigma, iteration

        LOGGER.info("1st time argmin_quadratic_over_active_set")
        point_x_plus = argmin_quadratic_over_active_set(
            quadratic_coefficient=eta / 2.0,
            linear_vector=(
                objective_function.evaluate_grad(point_x.cartesian_coordinates)
                - eta * point_x.cartesian_coordinates
            ),
            active_set=feasible_region.vertices,
            reference_point=point_x,
            tolerance_type="gradient mapping",
            tolerance=eta / 32,
        )
        LOGGER.info("1st time argmin_quadratic_over_active_set ended")
        grad_mapping = (
            point_x.cartesian_coordinates - point_x_plus.cartesian_coordinates
        )

        while np.linalg.norm(grad_mapping) > epsilon and wolfe_gap > epsilon_f:
            point_x, grad_mapping, wolfe_gap, eta, sigma, _iteration = self.ACC_iter(
                objective_function,
                feasible_region,
                point_initial=point_x,
                eta=eta,
                sigma=sigma,
                global_eta=global_eta,
                global_sigma=global_sigma,
                epsilon_f=epsilon_f,
            )
            iteration += _iteration

            LOGGER.info("ACC about to update buffer.")
            if shared_buffers_dict:
                buffer_lock.acquire()
                global_eta.value = eta
                global_sigma.value = sigma
                buffer_lock.release()
            while shared_buffers_dict:
                # if global_iter is None, then assume no iteration sync required.
                if global_iter:
                    with global_iter.get_lock():
                        _global_iter = global_iter.value
                else:
                    _global_iter = np.infty

                if _global_iter >= last_restart_iter + iteration:
                    # Update shared buffers
                    buffer_lock.acquire()
                    ret_x_cartesian_coordinates[:] = point_x.cartesian_coordinates[:]
                    ret_x_barycentric_coordinates[:] = point_x.barycentric_coordinates[
                        :
                    ]
                    buffer_lock.release()

                    # Continue with the next ACC
                    with ACC_paused_flag.get_lock():
                        ACC_paused_flag.value = 0
                    break
                else:
                    # Pausing ACC's execution and sleep for some time.
                    with ACC_paused_flag.get_lock():
                        ACC_paused_flag.value = 1
                    time.sleep(WAIT_TIME_FOR_LOCK)

        if shared_buffers_dict:
            buffer_lock.acquire()
            global_eta.value = eta
            global_sigma.value = sigma
            buffer_lock.release()
        return point_x, eta, sigma, iteration

    def ACC_iter(
        self,
        objective_function,
        feasible_region,
        point_initial,
        eta,
        sigma,
        global_eta=None,
        global_sigma=None,
        epsilon_f=1e-8,
    ):
        """Executes one call of ACC from Algorithm 4 in the paper.

        Parameters
        ----------
        objective_function: Implemented _AbstractObjectiveFunction
            Objective function of the problem instance.
        feasible_region: Implemented _AbstractFeasibleRegion
            Feasible region of the problem instance.
        sigma: float
            Most recent estimate of the regularization parameter.
        point_initial: Point
            Initial point to start executing this algorithm.
        initial_eta: float
            Initial estimation of smoothness.

        Returns
        -------
        point_yh: Point
        eta: float
        sigma: float

        """

        # Initialization
        point_x = point_initial
        a = 1
        A = 1
        eta_0 = eta

        iteration = 0
        sigma_flag = False

        while not sigma_flag:

            # Initialization
            point_y = argmin_quadratic_over_active_set(
                quadratic_coefficient=(eta_0 + sigma) / 2.0,
                linear_vector=(
                    objective_function.evaluate_grad(point_x.cartesian_coordinates)
                    - (eta_0 + sigma) * point_x.cartesian_coordinates
                ),
                active_set=feasible_region.vertices,
                reference_point=point_x,
                tolerance_type="gradient mapping",
                tolerance=(eta_0 + sigma) / 32,
            )
            epsilon_0 = ((eta_0 + sigma) / 32) * (
                np.linalg.norm(
                    point_y.cartesian_coordinates - point_x.cartesian_coordinates
                )
                ** 2
            )
            point_v = point_y
            point_yh = point_y
            z = (
                eta_0 + sigma
            ) * point_x.cartesian_coordinates - objective_function.evaluate_grad(
                point_x.cartesian_coordinates
            )
            a = 1.0
            A = 1.0

            reg_objective_function = RegularizedObjectiveFunction(
                objective_function=objective_function,
                sigma=sigma,
                reference_point=point_initial.cartesian_coordinates,
            )

            inner_complete_flag = False
            while not inner_complete_flag:
                theta = a / A
                epsilon_l = theta * epsilon_0 / 4
                epsilon_M = a * epsilon_0 / 4

                (
                    eta,
                    A,
                    z,
                    point_v,
                    point_yh,
                    point_y,
                    grad_mapping,
                    _iteration,
                ) = self.AGD_iter(
                    objective_function,
                    reg_objective_function,
                    feasible_region,
                    point_yh,
                    point_v,
                    z,
                    A,
                    eta,
                    sigma,
                    epsilon_0,
                    eta_0,
                    global_eta=global_eta,
                    epsilon_f=1e-8,
                )
                iteration += _iteration

                wolfe_gap = compute_wolfe_gap(
                    point_yh, objective_function, feasible_region
                )
                if wolfe_gap <= epsilon_f:
                    LOGGER.info("Early halt inside ACC with wolfe_gap <= epsilon_f")
                    return point_yh, grad_mapping, wolfe_gap, eta, sigma, iteration

                if (
                    np.linalg.norm(grad_mapping) ** 2 / (eta + sigma)
                    <= 9 * epsilon_0 / 4
                ):
                    inner_complete_flag = True

            if sigma * np.linalg.norm(
                point_yh.cartesian_coordinates - point_initial.cartesian_coordinates
            ) / np.sqrt(eta + sigma) <= np.sqrt(epsilon_0):
                sigma_flag = True
            else:
                sigma = sigma / self.estimate_ratio
                if global_sigma:
                    with global_sigma.get_lock():
                        global_sigma.value = sigma
                LOGGER.info(f"Sigma halved: sigma = {sigma}")

        return point_yh, grad_mapping, wolfe_gap, eta, sigma, iteration

    def AGD_iter(
        self,
        objective_function,
        reg_objective_function,
        feasible_region,
        point_y_,
        point_v_,
        z_,
        A_,
        eta,
        sigma,
        epsilon_0,
        eta_0,
        global_eta=None,
        epsilon_f=1e-8,
    ):
        """Executing one AGD-Iter as described in Algo 1 of the paper."""
        iteration = 0
        eta_flag = False

        while not eta_flag:
            iteration += 1

            theta_max = np.sqrt(sigma / (2 * (eta + sigma)))
            a = self._compute_a(A_, theta_max)
            A = A_ + a
            theta = a / A
            epsilon_l = theta * epsilon_0 / 4
            epsilon_M = a * epsilon_0 / 4

            point_x, z, point_v, point_yh, point_y = self.AGD_step(
                reg_objective_function,
                feasible_region,
                point_y_,
                point_v_,
                z_,
                a,
                A,
                eta,
                sigma,
                epsilon_l,
                epsilon_M,
                eta_0,
            )

            eta_x_yh = self._check_eta_condition(
                objective_function,
                point_x.cartesian_coordinates,
                point_yh.cartesian_coordinates,
                eta,
            )
            eta_yh_y = self._check_eta_condition(
                objective_function,
                point_yh.cartesian_coordinates,
                point_y.cartesian_coordinates,
                eta,
            )

            if eta_x_yh and eta_yh_y:
                eta_flag = True
            else:
                eta = self.estimate_ratio * eta  # Maybe udpate a global eta too
                if global_eta:
                    with global_eta.get_lock():
                        global_eta.value = eta
                LOGGER.info(f"Eta doubled: eta = {eta}")

        grad_mapping = (eta + sigma) * (
            point_yh.cartesian_coordinates - point_y.cartesian_coordinates
        )
        return eta, A, z, point_v, point_yh, point_y, grad_mapping, iteration

    def AGD_step(
        self,
        reg_objective_function,
        feasible_region,
        point_y_,
        point_v_,
        z_,  # A numpy array
        a,
        A,
        eta,
        sigma,
        epsilon_l,
        epsilon_M,
        eta_0,
    ):
        """Compute x_k, y_k and y_k^+ according to a smoothness estimate eta.
        Parameters
        ----------
        point_y_: Point
        point_v_: Point
        z_: np.ndarray
        a: float
        theta: float
            Define to be a_k/A_k in PF-LaCG.
        eta: float
            Current estimate of smoothness.
        sigma: float
            Regularization parameter for objective function f.
        epsilon_l: float
            Accuracy to evaluate l(u)
        epsilon_M: float
            Accuracy to evaluate m(u)
        eta_0: float
            Initial estimate of smoothness

        Returns
        -------
        z: np.ndarray
        point_x: Point
        point_v: Point
        point_yh: Point
        point_y: Point
        """
        theta = a / A
        point_x = (1 / (1 + theta)) * point_y_ + (theta / (1 + theta)) * point_v_

        z = (
            z_
            - a * reg_objective_function.evaluate_grad(point_x.cartesian_coordinates)
            + sigma * a * point_x.cartesian_coordinates
        )
        point_v = argmin_quadratic_over_active_set(
            quadratic_coefficient=(sigma * A + eta_0) / 2,
            linear_vector=(-z),
            active_set=feasible_region.vertices,
            reference_point=point_x,
            tolerance_type="dual gap",
            tolerance=epsilon_M,
        )
        point_yh = (1 - theta) * point_y_ + theta * point_v
        point_y = argmin_quadratic_over_active_set(
            quadratic_coefficient=(eta + sigma) / 2,
            linear_vector=(
                reg_objective_function.evaluate_grad(point_yh.cartesian_coordinates)
                - (eta + sigma) * point_yh.cartesian_coordinates
            ),
            active_set=feasible_region.vertices,
            reference_point=point_yh,
            tolerance_type="dual gap",
            tolerance=1e-10,
        )
        return (
            point_x,
            z,
            point_v,
            point_yh,
            point_y,
        )

    # TODO: change to point_x, point_y
    @staticmethod
    def _check_eta_condition(objective_function, x, y, eta):
        """Check if f(y) <= f(x) + <nabla f (x), y - x> + eta / 2 * ||y - x||^2."""
        f_diff = objective_function.evaluate(y) - objective_function.evaluate(x)
        grad_x = objective_function.evaluate_grad(x)
        y_x = y - x
        return f_diff <= np.dot(grad_x, y_x) + eta / 2 * np.dot(y_x, y_x)

    @staticmethod
    def _compute_a(A_, theta_max):
        """Compute largest a satisfying a / A <= theta_max."""
        if not (theta_max < 1.0 and theta_max > 0):
            raise ValueError("theta_max must be within 0 to 1.")
        return A_ * theta_max / (1 - theta_max)


class FractionalAwayStepFW:
    def __init__(self, fw_variant="AFW", ratio=0.5, **kwargs):
        assert (
            fw_variant == "AFW" or fw_variant == "PFW"
        ), "Wrong variant supplied to the adaptive algorithm"
        self.ratio = 0.5
        self.fw_variant = fw_variant

    # Use AFW algorithm to halve the strong Wolfe gap until it is below a given tolerance.
    def run(
        self,
        objective_function,
        feasible_region,
        point_initial,
        target_accuracy=None,
        global_iter=None,
    ):
        if target_accuracy is None:
            grad = objective_function.evaluate_grad(point_initial.cartesian_coordinates)
            v = feasible_region.lp_oracle(grad)
            point_a, index_max = feasible_region.away_oracle(grad, point_initial)
            strong_wolfe_gap = np.dot(grad, point_a.cartesian_coordinates - v)
            target_accuracy = strong_wolfe_gap * self.ratio

        fw_algorithm = FrankWolfe(self.fw_variant, "line_search")
        exit_criterion = ExitCriterion("SWG", target_accuracy)
        point_out = fw_algorithm.run(
            objective_function,
            feasible_region,
            exit_criterion,
            point_initial,
            save_and_output_results=False,
            global_iter=global_iter,
        )
        return point_out<|MERGE_RESOLUTION|>--- conflicted
+++ resolved
@@ -26,25 +26,8 @@
 LOGGER = logging.getLogger()
 
 
-<<<<<<< HEAD
 WAIT_TIME_FOR_LOCK = 0.2
 MAX_NUM_WAIT_INTERVALS = 3000
-=======
-WAIT_TIME_FOR_LOCK = 0.1
-MAX_NUM_WAIT_INTERVALS = 1800
-
-
-# Helper functions
-
-
-def compute_strong_FW_gap(point_x, objective_function, feasible_region):
-    grad = objective_function.evaluate_grad(point_x.cartesian_coordinates)
-    v = feasible_region.lp_oracle(grad)
-    point_a, indexMax = feasible_region.away_oracle(grad, point_x)
-    strong_FW_gap = np.dot(grad, point_a.cartesian_coordinates - v)
-    FW_gap = np.dot(grad, point_x.cartesian_coordinates - v)
-    return strong_FW_gap, FW_gap
->>>>>>> fedc6b66
 
 
 # Algorithms
@@ -72,11 +55,7 @@
     ):
 
         # Initialization
-<<<<<<< HEAD
         strong_wolfe_gap_out = compute_strong_wolfe_gap(
-=======
-        strong_FW_gap_out, FW_gap = compute_strong_FW_gap(
->>>>>>> fedc6b66
             point_initial, objective_function, feasible_region
         )
         iteration = 0
@@ -88,13 +67,8 @@
             iteration,
             duration,
             f_val,
-<<<<<<< HEAD
             0.0,  # TODO: Fix or remove dummy dual gap
             strong_wolfe_gap_out,
-=======
-            FW_gap,
-            strong_FW_gap_out,
->>>>>>> fedc6b66
         )
         run_history = [run_status]
         LOGGER.info(
@@ -129,25 +103,6 @@
         ACC_paused_flag = Value("i", 0)
         buffer_lock = Lock()
         global_iter = Value("i", 0)
-
-        # Attempting to force one execution of ACC.run first
-        # v1 = np.zeros(objective_function.dim)
-        # v2 = np.zeros(objective_function.dim)
-        # v1[0] = 1.
-        # v2[1] = 1.
-        # active_set = (v1, v2)
-        # convex_hull = ConvexHull(active_set)
-        # _ = self.ACC.run(
-        #     objective_function,
-        #     convex_hull,
-        #     Point(v1, (1., 0.), active_set),
-        #     1e-10,
-        #     eta,
-        #     sigma,
-        #     None,
-        #     iteration,
-        # )
-
 
         ACC_restart_flag = True
         ACC_process_started = False
@@ -246,19 +201,11 @@
             buffer_lock.release()
 
             # Compute Strong Wolfe gap (or dual gap)
-<<<<<<< HEAD
             strong_wolfe_gap_ACC_prev = strong_wolfe_gap_ACC
             strong_wolfe_gap_ACC = compute_strong_wolfe_gap(
                 point_x_ACC, objective_function, feasible_region
             )
             strong_wolfe_gap_FAFW = compute_strong_wolfe_gap(
-=======
-            strong_FW_gap_ACC_prev = strong_FW_gap_ACC
-            strong_FW_gap_ACC, _ = compute_strong_FW_gap(
-                point_x_ACC, objective_function, feasible_region
-            )
-            strong_FW_gap_FAFW, _ = compute_strong_FW_gap(
->>>>>>> fedc6b66
                 point_x_FAFW, objective_function, feasible_region
             )
             assert (
@@ -349,7 +296,7 @@
         initial_sigma=None,
         shared_buffers_dict=None,
         last_restart_iter=0,
-        epsilon_f=1e-4,
+        epsilon_f=1e-3,
     ):
         """Run PF-ACC given an initial point and an active set/feasible region.
 
