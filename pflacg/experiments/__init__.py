--- conflicted
+++ resolved
@@ -1,18 +1,14 @@
 from pflacg.experiments.feasible_regions import (
     ConvexHull,
-<<<<<<< HEAD
     ProbabilitySimplexPolytope,
-=======
-	ProbabilitySimplexPolytope,
-	L1UnitBallPolytope,
-	L2UnitBallPolytope,
-	spectrahedron,
-	flow_polytope,
->>>>>>> fedc6b66
+    L1UnitBallPolytope,
+    L2UnitBallPolytope,
+    spectrahedron,
+    flow_polytope,
 )
 from pflacg.experiments.objective_functions import (
     Quadratic,
     HuberLoss,
-	graphical_lasso,
-	logistic_regression,
+    graphical_lasso,
+    logistic_regression,
 )