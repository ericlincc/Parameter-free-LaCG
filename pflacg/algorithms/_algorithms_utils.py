--- conflicted
+++ resolved
@@ -19,11 +19,6 @@
 DISPLAY_DECIMALS = 10
 
 
-<<<<<<< HEAD
-=======
-
-
->>>>>>> 2f0c2ec1
 class Point:
     """Immutable abstraction of a point with respect to its support.
     """
@@ -56,30 +51,6 @@
         if not isinstance(P, Point):
             raise TypeError("Cannot add non-Point object with a Point object")
         if not len(self.support) == len(P.support):
-<<<<<<< HEAD
-            raise ValueErroe("Cannot add two Points with different support")
-        for vertex1, vertex2 in zip(self.support, P.support):
-            if not id(vertex1) == id(vertex2):
-                raise ValueErroe("Cannot add two Points with different support")
-
-        return Point(
-            self.cartesian_coordinates + P.cartesian_coordinates,
-            [b1 + b2 for b1, b2 in zip(self.barycentric_coordinates, P.barycentric_coordinates)],
-            self.support,
-        )
-
-    def __mul__(self, t):
-        return Point(
-            self.cartesian_coordinates * t,
-            self.barycentric_coordinates * t,
-            self.support
-        )
-
-    __radd__ = __add__
-    __rmul__ = __mul__
-
-
-=======
             raise ValueError("Cannot add two Points with different support")
         for vertex1, vertex2 in zip(self.support, P.support):
             if not id(vertex1) == id(vertex2):
@@ -164,7 +135,6 @@
         return Point(self.support[maxInd], tuple(barycentric_max), self.support), maxInd, Point(self.support[minInd], tuple(barycentric_min), self.support), minInd
     
         
->>>>>>> 2f0c2ec1
 class ExitCriterion:
     """Stores parameters to determine the exit criterion."""
 
@@ -341,8 +311,6 @@
         return min(val)
 
 
-<<<<<<< HEAD
-=======
 def max_min_vertex_backup(grad, active_set):
     maxProd = np.dot(active_set[0], grad)
     minProd = np.dot(active_set[0], grad)
@@ -368,7 +336,6 @@
     v = feasible_region.linear_optimization_oracle(grad)
     return None, None, v, None
 
->>>>>>> 2f0c2ec1
 def project_onto_active_set(
     quadratic_coefficient,
     linear_vector,
@@ -421,11 +388,7 @@
     # Create objective function and feasible region.
     from pflacg.experiments.feasible_regions import ProbabilitySimplexPolytope
     feas_reg = ProbabilitySimplexPolytope(len(active_set))
-<<<<<<< HEAD
-    projection_objective_fun = projection_objective_function(quadratic, linear, constant)
-=======
     projection_objective_fun = projection_objective_function(quadratic, linear, 0.0)
->>>>>>> 2f0c2ec1
     x, x_barycentric_coordinates, gap_values1 = accelerated_projected_gradient_descent(
         projection_objective_fun,
         feas_reg,
@@ -447,10 +410,7 @@
     for i in range(len(active_set)):
         x += barycentric_coordinates[i] * active_set[i]
     return x, active_set, barycentric_coordinates
-<<<<<<< HEAD
-
-=======
->>>>>>> 2f0c2ec1
+
 
 class stopping_criterion:
     """
@@ -478,10 +438,7 @@
         else:
             return self.coefficient*np.linalg.norm(x - self.reference_point)**2 < FW_gap
 
-<<<<<<< HEAD
-
-=======
->>>>>>> 2f0c2ec1
+
 def remove_vertives(active_set, barycentric_coordinates, barycentric_threshold):
     new_active_set = []
     new_barycentric_coordinates = []
@@ -495,10 +452,7 @@
         for x in new_barycentric_coordinates
     ]
     return new_active_set, new_barycentric_coordinates
-<<<<<<< HEAD
-
-=======
->>>>>>> 2f0c2ec1
+
 
 def accelerated_projected_gradient_descent(
     f,
@@ -581,8 +535,6 @@
     return w, x[-1].tolist(), gap_values
 
 
-<<<<<<< HEAD
-=======
 def projected_gradient_descent(
     x0,
     function,
@@ -634,7 +586,6 @@
         grad = function.evaluate_grad(x)
     return x
 
->>>>>>> 2f0c2ec1
 class projection_objective_function:
     import numpy as np
     from scipy.sparse import issparse
