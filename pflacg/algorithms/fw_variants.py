--- conflicted
+++ resolved
@@ -46,7 +46,13 @@
     # TODO: Add comment above referencing the papers for ALL algorithms.
 
     def __init__(
-        self, fw_variant, step_type, tau=2.0, eta=0.9, smoothness_estimate=1.0e-4, sampling_frequency = 20,
+        self,
+        fw_variant,
+        step_type,
+        tau=2.0,
+        eta=0.9,
+        smoothness_estimate=1.0e-4,
+        sampling_frequency=20,
     ):
         """
         Parameters
@@ -154,8 +160,13 @@
                     point_x,
                     self.step_size_param,
                 )
-                if(iteration % self.sampling_frequency == 0 and strong_wolfe_gap_prev is None):
-                    grad = objective_function.evaluate_grad(x_prev.cartesian_coordinates)
+                if (
+                    iteration % self.sampling_frequency == 0
+                    and strong_wolfe_gap_prev is None
+                ):
+                    grad = objective_function.evaluate_grad(
+                        x_prev.cartesian_coordinates
+                    )
                     v = feasible_region.lp_oracle(grad)
                     point_a, indexMax = feasible_region.away_oracle(grad, x_prev)
                     dual_gap_prev = grad.dot(x_prev.cartesian_coordinates - v)
@@ -168,23 +179,16 @@
                     self.step_size_param,
                     phi_val,
                 )
-<<<<<<< HEAD
-            # if self.fw_variant == "lazy quick exit":
-            #     point_x, dual_gap, strong_wolfe_gap = fw_away_lazy_quick_exit(
-            #         objective_function,
-            #         feasible_region,
-            #         point_x,
-            #         self.step_size_param,
-            #         phi_val,
-            #     )
-=======
-                if(iteration % self.sampling_frequency == 0 and (strong_wolfe_gap_prev is None or dual_gap_prev is None)):
-                    grad = objective_function.evaluate_grad(x_prev.cartesian_coordinates)
+                if iteration % self.sampling_frequency == 0 and (
+                    strong_wolfe_gap_prev is None or dual_gap_prev is None
+                ):
+                    grad = objective_function.evaluate_grad(
+                        x_prev.cartesian_coordinates
+                    )
                     v = feasible_region.lp_oracle(grad)
                     point_a, indexMax = feasible_region.away_oracle(grad, x_prev)
                     dual_gap_prev = grad.dot(x_prev.cartesian_coordinates - v)
                     strong_wolfe_gap_prev = grad.dot(point_a.cartesian_coordinates - v)
->>>>>>> fedc6b66
             if self.fw_variant == "DIPFW":
                 point_x, dual_gap_prev, strong_wolfe_gap_prev = dipfw(
                     objective_function, feasible_region, point_x, self.step_size_param
@@ -206,28 +210,23 @@
                 with global_iter.get_lock():
                     global_iter.value += 1
             if save_and_output_results:
-<<<<<<< HEAD
-                LOGGER.info(
-                    "Running " + str(self.fw_variant) + ": "
-                    "iteration = {1}, duration = {2:.{0}f}, "
-                    "f_val = {3:.{0}f}, dual_gap = {4:.{0}f}, strong_wolfe_gap = {5:.{0}f}".format(
-                        DISPLAY_DECIMALS, *run_status
-=======
-                if(dual_gap_prev is None or strong_wolfe_gap_prev is None):
+
+                if dual_gap_prev is None or strong_wolfe_gap_prev is None:
                     LOGGER.info(
                         "Running " + str(self.fw_variant) + ": "
-                        "iteration = {1}, duration = {2:.{0}f}, f_val = {3:.{0}f}, dual_gap = None, strong_wolfe_gap = None".format(
+                        "iteration = {1}, duration = {2:.{0}f}, "
+                        "f_val = {3:.{0}f}, dual_gap = None, strong_wolfe_gap = None".format(
                             DISPLAY_DECIMALS, *run_status
                         )
->>>>>>> fedc6b66
                     )
                 else:
                     LOGGER.info(
                         "Running " + str(self.fw_variant) + ": "
-                        "iteration = {1}, duration = {2:.{0}f}, f_val = {3:.{0}f}, dual_gap = {4:.{0}f}, strong_wolfe_gap = {5:.{0}f}".format(
+                        "iteration = {1}, duration = {2:.{0}f}, "
+                        "f_val = {3:.{0}f}, dual_gap = {4:.{0}f}, strong_wolfe_gap = {5:.{0}f}".format(
                             DISPLAY_DECIMALS, *run_status
                         )
-                    ) 
+                    )
                 run_history.append(run_status)
         if save_and_output_results:
             return run_history
@@ -240,12 +239,7 @@
 def step_fw(objective_function, feasible_region, point_x, step_size_param):
     grad = objective_function.evaluate_grad(point_x.cartesian_coordinates)
     v = feasible_region.lp_oracle(grad)
-<<<<<<< HEAD
     wolfe_gap = grad.dot(point_x.cartesian_coordinates - v)
-=======
-    point_a, indexMax = feasible_region.away_oracle(grad, point_x)
-    FWGap = grad.dot(point_x.cartesian_coordinates - v)
->>>>>>> fedc6b66
     d = v - point_x.cartesian_coordinates
     alpha_max = 1.0
     alpha = step_size(
@@ -266,15 +260,9 @@
                 tuple(new_barycentric_coordinates),
                 point_v.support,
             )
-<<<<<<< HEAD
         return point_x + alpha * (point_v - point_x), wolfe_gap, 0.0
     else:
         return Point(v, (1.0,), (v,)), wolfe_gap, 0.0
-=======
-        return point_x + alpha * (point_v - point_x), FWGap, None
-    else:
-        return Point(v, (1.0,), (v,)), FWGap, None
->>>>>>> fedc6b66
 
 
 def away_step_fw(objective_function, feasible_region, point_x, step_size_param):
@@ -401,7 +389,7 @@
     objective_function, feasible_region, point_x, step_size_param, phi_val, K=2.0
 ):
     grad = objective_function.evaluate_grad(point_x.cartesian_coordinates)
-    point_a, index_max, point_v, indexMin = point_x.max_min_vertex(grad)
+    point_a, index_max, point_v, index_min = point_x.max_min_vertex(grad)
     # Use old FW vertex.
     if (
         np.dot(grad, point_x.cartesian_coordinates - point_v.cartesian_coordinates)
@@ -462,13 +450,9 @@
             )
         else:
             v = feasible_region.lp_oracle(grad)
-<<<<<<< HEAD
+            strong_wolfe_gap = grad.dot(point_a.cartesian_coordinates - v)
+            wolfe_gap = grad.dot(point_x.cartesian_coordinates - v)
             if np.dot(grad, point_x.cartesian_coordinates - v) >= phi_val[0] / K:
-=======
-            StrongWolfe_gap = grad.dot(point_a.cartesian_coordinates - v)
-            FW_gap = grad.dot(point_x.cartesian_coordinates - v)
-            if np.dot(grad, point_x.cartesian_coordinates - v) >= phiVal[0] / K:
->>>>>>> fedc6b66
                 flag, point_v = point_x.is_vertex_in_support(v)
                 alpha_max = 1.0
                 alpha = step_size(
@@ -490,17 +474,17 @@
                 if alpha != alpha_max:
                     return (
                         point_x + alpha * (point_v - point_x),
-                        FW_gap,
-                        StrongWolfe_gap,
+                        wolfe_gap,
+                        strong_wolfe_gap,
                     )
                 else:
                     return (
                         Point(v, (1.0,), (v,)),
-                        FW_gap,
-                        StrongWolfe_gap,
+                        wolfe_gap,
+                        strong_wolfe_gap,
                     )
             else:
                 phi_val[0] = min(
                     grad.dot(point_x.cartesian_coordinates - v), phi_val[0] / 2.0
                 )
-                return point_x, FW_gap, StrongWolfe_gap+                return point_x, wolfe_gap, strong_wolfe_gap